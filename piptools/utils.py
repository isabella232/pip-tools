--- conflicted
+++ resolved
@@ -2,14 +2,12 @@
 from __future__ import (absolute_import, division, print_function,
                         unicode_literals)
 
-<<<<<<< HEAD
 import sys
 from itertools import chain, groupby
 
 import pip
 from pip.req import InstallRequirement
 
-=======
 import os
 from itertools import groupby
 
@@ -17,7 +15,6 @@
 from pip.vcs import get_src_requirement, vcs
 
 from click import style
->>>>>>> 2eacbcc8
 from first import first
 
 from .click import style
@@ -69,14 +66,6 @@
     Generic formatter for pretty printing InstallRequirements to the terminal
     in a less verbose way than using its `__str__` method.
     """
-<<<<<<< HEAD
-    if ireq.editable:
-        line = '-e {}'.format(ireq.link)
-    elif include_specifier:
-        line = str(ireq.req)
-    else:
-        line = ireq.req.project_name
-=======
     if ireq.link and ireq.link.scheme in vcs.all_schemes:
         # NOTE: might be called for debug logging, where the source_dir does
         # not exist yet!
@@ -104,7 +93,6 @@
     if ireq.editable:
         line = '-e {}'.format(line)
 
->>>>>>> 2eacbcc8
     return line
 
 
